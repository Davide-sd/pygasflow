Changelog
---------

<<<<<<< HEAD
v1.2.1
======

* Fix import for aerothermodynamics sub-module.
* Updated doctest outputs to the format used by NumPy >= 2.0.0.
=======
future
======

* BREAKING:

  * Removed classes ``Ideal_Gas`` and ``Flow_State`` from
    ``pygasflow.utils.common`` as no longer useful to the module.
  * Refactoring of ``pygasflow.nozzles`` and ``pygasflow.solver.de_laval``
    in order to use the `holoviz param <https://param.holoviz.org/>`_ module,
    which allows for a more robust code base while also providing the
    foundation for interactive applications. In particular, ``De_Laval_Solver``,
    ``CD_Conical_Nozzle, CD_TOP_Nozzle, CD_Min_Length_Nozzle`` are no longer
    compatible with previous versions of the module.

* Added new functions ``gas_solver``, ``ideal_gas_solver`` and ``sonic_condition``
  to ``pygasflow.solvers.gas``.

* Added a new sub-module, ``pygasflow.interactive``, which provides
  a web-based GUI (graphical user interface) to many of the functionalities
  of the module, thanks to `holoviz panel <https://panel.holoviz.org/>`_.
  The GUI allows for:

  * an easier and non-programmatic way of getting quick results.
  * to easily explore different configurations.
  * reliability: over the years there have been many web-based compressible
    flow GUIs over the internet. However, they are not guaranteed to exists
    forever. On the other hand, this sub-module is part of pygasflow, and it
    will always be readily available should the user needs it.

* Fixed functions that raised *RuntimeWarning: divide by zero encountered
  in divide*.
>>>>>>> e09d8e80


v1.2.0
======

* Added ``oblique_mach_downstream`` to ``pygasflow.shockwave``.
  Thank you `Dr Chad File <https://github.com/archeryguru2000>`_ for this
  contribution.

* Added support for Numpy >= 2.0.0.
  Thank you `David Chartrand <https://github.com/DavidChartrand>`_ for this
  contribution.

* Fixed conda packaging.


v1.1.1
======

* Included build for Python 3.11.


v1.1.0
<<<<<<< HEAD
=======
=======
======
>>>>>>> e09d8e80

* Added aliases to solvers:

  * ``ise`` for ``isentropic_solver``.
  * ``fan`` for ``fanno_solver``.
  * ``ray`` for ``rayleigh_solver``.
  * ``ss`` for ``shockwave_solver``.
  * ``css`` for ``conical_shockwave_solver``.

* Added Aerothermodynamic module (``pygasflow.atd``):

  * correlations to compute boundary layer thickness, heat flux, wall
    shear stress.
  * functions to compute the pressure distribution and aerodynamic
    characteristics with the Newtonian (and modified Newtonian)
    flow theory.


v1.0.6
======

* added `to_dict` keyword argument to solvers.
* Improved doctests
* Added latex equations to ReadTheDocs documentation
* Added examples to ReadTheDocs documentation
* Added linkcode resolve to documentation


v1.0.5
======

* Updated README
* Released conda and pypi packages


v1.0.2
======

* Added Sphinx Documentation and doctests.
* Added ``plot`` method to nozzles.
* Improved Tests.<|MERGE_RESOLUTION|>--- conflicted
+++ resolved
@@ -1,13 +1,6 @@
 Changelog
 ---------
 
-<<<<<<< HEAD
-v1.2.1
-======
-
-* Fix import for aerothermodynamics sub-module.
-* Updated doctest outputs to the format used by NumPy >= 2.0.0.
-=======
 future
 ======
 
@@ -39,7 +32,13 @@
 
 * Fixed functions that raised *RuntimeWarning: divide by zero encountered
   in divide*.
->>>>>>> e09d8e80
+
+
+v1.2.1
+======
+
+* Fix import for aerothermodynamics sub-module.
+* Updated doctest outputs to the format used by NumPy >= 2.0.0.
 
 
 v1.2.0
@@ -63,11 +62,7 @@
 
 
 v1.1.0
-<<<<<<< HEAD
-=======
-=======
 ======
->>>>>>> e09d8e80
 
 * Added aliases to solvers:
 
