# Configuration file for the Sphinx documentation builder.
#
# This file only contains a selection of the most common options. For a full
# list see the documentation:
# https://www.sphinx-doc.org/en/master/usage/configuration.html

# -- Path setup --------------------------------------------------------------

# If extensions (or modules to document with autodoc) are in another directory,
# add these directories to sys.path here. If the directory is relative to the
# documentation root, use os.path.abspath to make it absolute, like shown here.
#
# import os
# import sys
# sys.path.insert(0, os.path.abspath('.'))

import os
import sys
import inspect
import sphinx_rtd_theme
from pygasflow.utils.doc_utils import param_formatter, modify_panel_code

sys.path.insert(0, os.path.abspath('../../'))

import pygasflow
from datetime import datetime


# -- Project information -----------------------------------------------------

project = 'pygasflow'
copyright = '%s, Davide Sandonà' % datetime.now().year
author = 'Davide Sandonà'

here = os.path.dirname(__file__)
repo = os.path.join(here, '..', '..')
_version_py = os.path.join(repo, 'pygasflow', '_version.py')
version_ns = {}
with open(_version_py) as f:
    exec (f.read(), version_ns)

v = version_ns["__version__"]
# The short X.Y version
version = ".".join(v.split(".")[:-1])
# The full version, including alpha/beta/rc tags
release = v


# -- General configuration ---------------------------------------------------

# Add any Sphinx extension module names here, as strings. They can be
# extensions coming with Sphinx (named 'sphinx.ext.*') or your custom
# ones.
extensions = [
    'sphinx.ext.autodoc',
    'sphinx.ext.doctest',
    'sphinx.ext.linkcode',
    'sphinx_math_dollar', 'sphinx.ext.mathjax',
    'numpydoc',
    'matplotlib.sphinxext.plot_directive',
    'sphinx_rtd_theme',
    'nbsphinx',
    'nbsphinx_link', # to link to ipynb files outside of the source folder
<<<<<<< HEAD
    'sphinx_design',
=======
    "bokeh.sphinxext.bokeh_plot",
    "sphinx_panel_screenshot",
>>>>>>> e09d8e80
]

# in order to show the icons on sponsorship buttons
html_css_files = [
    "https://cdnjs.cloudflare.com/ajax/libs/font-awesome/6.1.1/css/all.min.css"
]

# replace "View Page Source" with "Edit on GitHub"
html_context = {
  'display_github': True,
  'github_user': 'Davide-sd',
  'github_repo': 'pygasflow',
  'github_version': 'master/doc/source/',
}

# hide the table inside classes autodoc
numpydoc_show_class_members = False

# Add any paths that contain templates here, relative to this directory.
templates_path = ['_templates']

# List of patterns, relative to source directory, that match files and
# directories to ignore when looking for source files.
# This pattern also affects html_static_path and html_extra_path.
exclude_patterns = []


# -- Options for HTML output -------------------------------------------------

# The theme to use for HTML and HTML Help pages.  See the documentation for
# a list of builtin themes.
#
html_theme = 'sphinx_rtd_theme'

# Add any paths that contain custom static files (such as style sheets) here,
# relative to this directory. They are copied after the builtin static files,
# so a file named "default.css" will overwrite the builtin "default.css".
html_static_path = ['_static']

blobpath = "https://github.com/Davide-sd/pygasflow/blob/master/pygasflow/"

def linkcode_resolve(domain, info):
    """Determine the URL corresponding to Python object."""
    if domain != 'py':
        return

    modname = info['module']
    fullname = info['fullname']

    submod = sys.modules.get(modname)
    if submod is None:
        return

    obj = submod
    for part in fullname.split('.'):
        try:
            obj = getattr(obj, part)
        except Exception:
            return

    # strip decorators, which would resolve to the source of the decorator
    # possibly an upstream bug in getsourcefile, bpo-1764286
    try:
        unwrap = inspect.unwrap
    except AttributeError:
        pass
    else:
        obj = unwrap(obj)

    try:
        fn = inspect.getsourcefile(obj)
    except Exception:
        fn = None
    if not fn:
        return

    try:
        source, lineno = inspect.getsourcelines(obj)
    except Exception:
        lineno = None

    if lineno:
        linespec = "#L%d-L%d" % (lineno, lineno + len(source) - 1)
    else:
        linespec = ""

    fn = os.path.relpath(fn, start=os.path.dirname(pygasflow.__file__))
    return blobpath + fn + linespec

# Replace literal math expression with latex expressions.
# longer expressions first!
replacements = {
    "Cp = Cpt2 * cos(eta)**2": r"$C_{p} = C_{p, t2} \cos^{2}{\eta}$",
    "cos(eta) = cos(alpha) * cos(beta) * sin(theta) - cos(theta) * sin(phi) * sin(beta) - cos(phi) * cos(theta) * sin(alpha) * cos(beta)": r"$\cos{\eta} = \cos{\alpha} \cos{\beta} \sin{\theta} - \cos{\theta} \sin{\phi} \sin{\beta} - \cos{\phi} \cos{\theta} \sin{\alpha} \cos{\beta}$",
    "cos(eta) = 0": r"$\cos{\eta} = 0$",
    "cos(eta)": r"$\cos{\eta}$",
    "Sc -> 0": r"$Sc \rightarrow 0$",
    "Sc -> oo": r"$Sc \rightarrow \infty$",
    "Sc = O(1)": r"$Sc = O(1)$",
    "Pe -> 0": r"$Pe \rightarrow 0$",
    "Pe -> oo": r"$Pe \rightarrow \infty$",
    "Pe = O(1)": r"$Pe = O(1)$",
    "Re -> 0": r"$Re \rightarrow 0$",
    "Re -> oo": r"$Re \rightarrow \infty$",
    "Re = O(1)": r"$Re = O(1)$",
    "Sr = 0": r"$Sr = 0$",
    "Sr -> 0": r"$Sr \rightarrow 0$",
    "Sr = O(1)": r"$Sr = O(1)$",
    "Kn <= 0.01": r"$Kn \lessapprox 0.01$",
    "0.01 <= Kn <= 0.1": r"$0.01 \lessapprox Kn \lessapprox 0.1$",
    "0.1 <= Kn <= 10": r"$0.1 \lessapprox Kn \lessapprox 10$",
    "Kn >= 10": r"$Kn \gtrapprox 10$",
    "Pr -> 0": r"$Pr \rightarrow 0$",
    "Pr -> oo": r"$Pr \rightarrow \infty$",
    "Pr = O(1)": r"$Pr = O(1)$",
    "cos(alpha) * sin(theta) + sin(alpha) * cos(theta) * cos(beta) = 0": r"$\cos{\alpha} \sin{\theta} + \sin{\alpha} \cos{\theta} \cos{\beta}$",
    "beta in [0, 2*pi]": r"$\beta \in [0, 2 \pi]$",
    "x = a * y^2 + b * y + c": r"$x = a y^{2} + b y + c$",
    "xN = a * yN^2 + b * yN + c": r"$x_{N} = a y_{N}^{2} + b y_{N} + c$",
    "xE = a * yE^2 + b * yE + c": r"$x_{E} = a y_{E}^{2} + b y_{E} + c$",
    "dxN / dyN = 2 * a * yN + b = 1 / tan(theta_N)": r"$\frac{d x_{N}}{d y_{N}} = 2 a y_{N} + b = \frac{1}{\tan{\theta_{N}}}$",
    "dxE / dyE = 2 * a * yE + b = 1 / tan(theta_E)": r"$\frac{d x_{E}}{d y_{E}} = 2 a y_{E} + b = \frac{1}{\tan{\theta_{E}}}$",
    "xE - xN": r"$x_{E} - x_{N}$",
    "(A * x + C * y)^2 + D * x + E * y + F = 0": r"$\left(A x + C y\right)^{2} + D x + E y + F = 0$",
    "0 < T/T* < Critical_Temperature_Ratio(0, gamma)": r"$0 < \frac{T}{T^{*}} < \left.\frac{T}{T^{*}}\right|_{M=0, \, \gamma}$",
    "rho/rho* > np.sqrt((gamma - 1) / (gamma + 1))": r"$\frac{\rho}{\rho^{*}} > \sqrt{\frac{\gamma - 1}{\gamma + 1}}$",
    "0 <= U/U* < (1 / np.sqrt((gamma - 1) / (gamma + 1)))": r"$0 \le \frac{U}{U^{*}} < \sqrt{\frac{\gamma + 1}{\gamma - 1}}$",
    "0 <= fp <= ((gamma + 1) * np.log((gamma + 1) / (gamma - 1)) - 2) / (2 * gamma)": r"$0 \le \frac{4 f L^{*}}{D} \le \frac{\left(\gamma + 1\right) \log{\frac{\gamma + 1}{\gamma - 1}} - 2}{2 \gamma}$",
    "(s*-s)/R >= 0": r"$\frac{s^{*} - s}{R} \ge 0$",
    "0 <= rho/rho0 <= 1": r"$0 \le \frac{\rho}{\rho_{0}} \le 1$",
    "A/A* >= 1": r"$\frac{A}{A^{*}} \ge 1$",
    "0 <= Mach Angle <= 90": r"$0 \le \mu \le 90$",
    "0 <= P/P0 <= 1" : r"$0 \le \frac{P}{P_{0}} \le 1$",
    "0 <= T/T0 <= 1" : r"$0 \le \frac{T}{T_{0}} \le 1$",
    "0 <= T0/T0* < 1" : r"$0 \le \frac{T_{0}}{T_{0}^{*}} < 1$",
    "0 < T/T* < T/T*(M(d(CTR)/dM = 0))": r"$0 < \frac{T}{T^{*}} < \frac{T}{T^{*}}\left(\left.M\right|_{\frac{d \left(T / T^{*}\right)}{d M} = 0}, \gamma\right)$",
    "0 < P/P* < P/P*(M=0)": r"$0 < \frac{P}{P^{*}} < \left.\frac{P}{P^{*}}\right|_{M=0, \gamma}$",
    "1 <= P0/P0* < P0/P0*(M=0)": r"$1 \le \frac{P_{0}}{P_{0}^{*}} < \left.\frac{P_{0}}{P_{0}^{*}}\right|_{M=0, \gamma}$",
    "P0/P0* >= 1": r"$\frac{P_{0}}{P_{0}^{*}} \ge 1$",
    "rho/rho* > gamma / (gamma + 1)": r"$\frac{\rho}{\rho^{*}} > \frac{\gamma}{\gamma + 1}$",
    "0 < U/U* < (1 + gamma) / gamma": r"$0 < \frac{U}{U^{*}} < \frac{\gamma + 1}{\gamma}$",
    "1 <= rho2/rho1 < (gamma + 1) / (gamma - 1)": r"$1 \le \frac{\rho_{2}}{\rho_{1}} < \frac{\gamma + 1}{\gamma - 1}$",
    "0 <= P02/P01 <= 1": r"$0 \le \frac{P_{2}^{0}}{P_{1}^{0}} \le 1$",
    "((gamma - 1) / 2 / gamma) < M_2 < 1": r"$\frac{\gamma - 1}{2 \gamma} < M_{2} < 1$",
    "0 <= theta <= 90": r"$0 \le \theta \le 90$",
    "0 <= beta <= 90": r"$0 \le \beta \le 90$",
    "M2 = 1": r"$M_{2} = 1$",
    "M1 >= 1": r"$M_{1} \ge 1$",
    "V_r": r"$V_{r}$",
    "V_theta": r"$V_{\theta}$",
    "mach_angle <= beta <= 90": r"$\mu \, \text(Mach Angle) \le beta \le 90$",
    "0 < theta_c < 90": r"$0 < \theta_{c} < 90$",
    "fp >= 0": r"$\frac{4 f L^{*}}{D} \ge 0$",
    "P/P*": r"$\frac{P}{P^{*}}$",
    "P/P0": r"$\frac{P}{P_{0}}$",
    "T/T*": r"$\frac{T}{T^{*}}$",
    "T/T0": r"$\frac{T}{T_{0}}$",
    "A/A*": r"$\frac{A}{A^{*}}$",
    "rho/rho*": r"$\frac{\rho}{\rho^{*}}$",
    "rho/rho0": r"$\frac{\rho}{\rho_{0}}$",
    "P0/P0*": r"$\frac{P_{0}}{P_{0}^{*}}$",
    "T0/T0*": r"$\frac{T_{0}}{T_{0}^{*}}$",
    "(s*-s)/R": r"$\frac{s^{*} - s}{R}$",
    "4fL*/D": r"$\frac{4 f L^{*}}{D}$",
    "U/U*": r"$\frac{U}{U^{*}}$",
    "gamma > 1": r"$\gamma > 1$",
    "M > 0": r"$M > 0$",
    "M >= 1": r"$M \ge 1$",
    "P2/P1": r"$\frac{P_{2}}{P_{1}}$",
    "T2/T1": r"$\frac{T_{2}}{T_{1}}$",
    "rho2/rho1": r"$\frac{\rho_{2}}{\rho_{1}}$",
    "P02/P01": r"$\frac{P_{2}^{0}}{P_{1}^{0}}$",
    "T02/T01": r"$\frac{T_{2}^{0}}{T_{1}^{0}}$",
    "(s2 - s1) / C_p": r"$\frac{s_{2} - s_{1}}{C_{p}}$",
    "Pt2 / P1": r"$\frac{P_{t2}}{P_{1}}$",
    "Ps / Pt2": r"$\frac{P_{s}}{P_{t2}}$",
    "0 <= Pb_P0_ratio <= 1": r"$0 \le P_{b} / P_{0} \le 1$",
}
def replace(app, what, name, obj, options, lines):
    for i in range(len(lines)):
        for k, v in replacements.items():
            if k in lines[i]:
                lines[i] = lines[i].replace(k, v)


# -- param.Parameterized -----------------------------------------------------
# Inspired by:
# https://github.com/holoviz-dev/nbsite/blob/master/nbsite/paramdoc.py
def setup(app):
    app.connect('autodoc-process-docstring', replace)
    app.connect("autodoc-process-docstring", param_formatter, priority=-100)


# -- Options for sphinx_panel_screenshot --------------------------------------

browser = "chrome"
home_folder = os.path.expanduser("~")
browser_path = os.path.join(home_folder, "selenium/chrome-linux/chrome")
browser_driver_path = os.path.join(home_folder, "selenium/drivers/chromedriver")

# browser = "firefox"
# home_folder = os.path.expanduser("~")
# browser_path = os.path.join(home_folder, "selenium/firefox/firefox")
# browser_driver_path = os.path.join(home_folder, "selenium/drivers/geckodriver")


driver_options = [
    "--headless",
    "--disable-dev-shm-usage",  # overcome limited resource problems
    "--no-sandbox"              # Bypass OS security model
]

panel_screenshot_small_size = [800, 575]
panel_screenshot_intercept_code = modify_panel_code
panel_screenshot_browser = browser
panel_screenshot_browser_path = browser_path
panel_screenshot_driver_path = browser_driver_path
panel_screenshot_driver_options = driver_options
panel_screenshot_formats = ["large.png"]<|MERGE_RESOLUTION|>--- conflicted
+++ resolved
@@ -61,12 +61,8 @@
     'sphinx_rtd_theme',
     'nbsphinx',
     'nbsphinx_link', # to link to ipynb files outside of the source folder
-<<<<<<< HEAD
-    'sphinx_design',
-=======
     "bokeh.sphinxext.bokeh_plot",
     "sphinx_panel_screenshot",
->>>>>>> e09d8e80
 ]
 
 # in order to show the icons on sponsorship buttons
